--- conflicted
+++ resolved
@@ -1,19 +1,13 @@
 from __future__ import division, generators
 
-<<<<<<< HEAD
 import six
-=======
->>>>>>> e373f432
 import dynet as dy
 from batcher import *
 from search_strategy import *
 from vocab import Vocab
 from serializer import Serializable, DependentInitParam
 from train_test_interface import TrainTestInterface
-<<<<<<< HEAD
-=======
 import numpy as np
->>>>>>> e373f432
 
 ##### A class for retrieval databases
 
@@ -29,14 +23,10 @@
   def __init__(self, reader, database_file):
     self.reader = reader
     self.database_file = database_file
-<<<<<<< HEAD
     self.database = list(reader.read_sents(database_file))
 
   def __getitem__(self, indices):
     return Batcher.mark_as_batch(Batcher.pad([self.database[index] for index in indices]))
-=======
-    self.database = reader.read_file(database_file)
->>>>>>> e373f432
 
 ##### The actual retriever class
 
@@ -61,10 +51,6 @@
     If the model is updated, assume that the indexing result is stale and no longer applicable.
     '''
     pass
-<<<<<<< HEAD
-=======
-    
->>>>>>> e373f432
 
   def retrieve(self, src):
     '''Perform retrieval, trying to get the sentence that most closely matches in the database.
@@ -77,28 +63,17 @@
   def set_train(self, val):
     for component in self.get_train_test_components():
       Retriever.set_train_recursive(component, val)
-<<<<<<< HEAD
-
-=======
->>>>>>> e373f432
   @staticmethod
   def set_train_recursive(component, val):
     component.set_train(val)
     for sub_component in component.get_train_test_components():
       Retriever.set_train_recursive(sub_component, val)
 
-<<<<<<< HEAD
-=======
 
->>>>>>> e373f432
 class DotProductRetriever(Retriever, Serializable):
   '''
   A retriever trains using max-margin methods.
   '''
-<<<<<<< HEAD
-=======
-  
->>>>>>> e373f432
   yaml_tag = u'!DotProductRetriever'
 
 
@@ -116,17 +91,10 @@
     self.trg_embedder = trg_embedder
     self.trg_encoder = trg_encoder
     self.database = database
-<<<<<<< HEAD
-
-=======
-  
->>>>>>> e373f432
   def get_train_test_components(self):
     return [self.src_encoder, self.trg_encoder]
 
   def calc_loss(self, src, db_idx):
-<<<<<<< HEAD
-
     src_embeddings = self.src_embedder.embed_sent(src)
     src_encodings = self.src_encoder.transduce(src_embeddings)
     trg_embeddings = self.trg_embedder.embed_sent(self.database[db_idx])
@@ -134,20 +102,10 @@
 
     # calculate the cosine similarity between the sources and the targets
     self.scores = dy.transpose(dy.squared_norm(trg_encodings)) * dy.squared_norm(src_encodings)
-=======
-    src_embeddings = self.src_embedder.embed_sent(src)
-    src_encodings = self.src_encoder.transduce(src_embeddings)
-    trg_embeddings = dy.concatenate_cols([self.trg_embedder.embed_sent(self.database[x]) for x in db_idx])
-    trg_encodings = self.trg_encoder.transduce(trg_embeddings)
-
-    # calculate the cosine similarity between the sources and the targets
-    self.scores = dy.transpose(dy.weight_norm(trg_encodings, 1)) * dy.weight_norm(src_encodings, 1)
->>>>>>> e373f432
 
     return dy.hinge(self.scores, [x for x in range(len(db_idx))])
 
   def index_database(self):
-<<<<<<< HEAD
     # raise NotImplementedError("index_database needs to calculate the vectors for all the elements in the database and find the closest")
     pass
 
@@ -158,18 +116,6 @@
 
     top_indices = similarity.argsort()[-ntop][::-1]
 
-=======
-    raise NotImplementedError("index_database needs to calculate the vectors for all the elements in the database and find the closest")
-
-  def retrieve(self, src, db_idx):
-      
-    n = len(src)
-    similarity = self.s.value()
-    ntop = int(n/5)
-    
-    top_indices = similarity.argsort()[-ntop][::-1]
-    
->>>>>>> e373f432
     dev = abs(top_indices - np.linspace(0, n-1, n))
     min_dev = np.min(dev)
     accuracy = np.mean((min_dev==0))
