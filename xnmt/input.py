import numpy as np
import os
import io
import six
from collections import defaultdict
from six.moves import zip_longest
try:
    import itertools.imap as map
except ImportError:
    pass
from serializer import Serializable
from vocab import *
###### Classes representing single inputs

class Input:
  """
  A template class to represent all inputs.
  """
  def __len__(self):
    raise NotImplementedError("__len__() must be implemented by Input subclasses")
  def __getitem__(self):
    raise NotImplementedError("__getitem__() must be implemented by Input subclasses")
  def get_padded_sent(self, token, pad_len):
    raise NotImplementedError("get_padded_sent() must be implemented by Input subclasses")

class SimpleSentenceInput(Input):
  """
  A simple sent, represented as a list of tokens
  """
  def __init__(self, l):
    self.l = l
  def __len__(self):
    return self.l.__len__()
  def __getitem__(self, key):
    return self.l.__getitem__(key)
  def get_padded_sent(self, token, pad_len):
    self.l.extend([token] * pad_len)
    return self
<<<<<<< HEAD
  def __str__(self):
    return " ".join(six.moves.map(str, self.l))
=======
>>>>>>> 5e36a33a

class ArrayInput(Input):
  """
  A sent based on a single numpy array; first dimension contains tokens
  """
  def __init__(self, nparr):
    self.nparr = nparr
  def __len__(self):
    return self.nparr.__len__()
  def __getitem__(self, key):
    return self.nparr.__getitem__(key)
  def get_padded_sent(self, token, pad_len):
    if pad_len > 0:
      self.nparr = np.append(self.nparr, np.zeros((pad_len, self.nparr.shape[1])), axis=0)
    return self
  def get_array(self):
    return self.nparr

###### Classes that will read in a file and turn it into an input

class InputReader(object):

  def read_sents(self, filename, filter_ids=None):
    """
    :param filename: data file
    :param filter_ids: only read sentences with these ids (0-indexed)
    :returns: iterator over sentences from filename
    """
    raise RuntimeError("Input readers must implement the read_sents function")
  def count_sents(self, filename):
    """
    :param filename: data file
    :returns: number of sentences in the data file
    """
    raise RuntimeError("Input readers must implement the count_sents function")
  def freeze(self):
    pass

class BaseTextReader(InputReader):
  def count_sents(self, filename):
    i = 0
    with io.open(filename, encoding='utf-8') as f:
      for _ in f:
        i+=1
    return i
  def iterate_filtered(self, filename, filter_ids=None):
    """
    :param filename: data file (text file)
    :param filter_ids:
    :returns: iterator over lines as strings (useful for subclasses to implement read_sents)
    """
    sent_count = 0
    max_id = None
    if filter_ids is not None:
      max_id = max(filter_ids)
      filter_ids = set(filter_ids)
    with io.open(filename, encoding='utf-8') as f:
      for line in f:
        if filter_ids is None or sent_count in filter_ids:
          yield line
        sent_count += 1
        if max_id is not None and sent_count > max_id:
          break

class PlainTextReader(BaseTextReader, Serializable):
  """
  Handles the typical case of reading plain text files,
  with one sent per line.
  """
  yaml_tag = u'!PlainTextReader'
  def __init__(self, vocab=None):
    self.vocab = vocab
    if vocab is not None:
      self.vocab.freeze()
      self.vocab.set_unk(Vocab.UNK_STR)

  def read_sents(self, filename, filter_ids=None):
    if self.vocab is None:
      self.vocab = Vocab()
    return map(lambda l: SimpleSentenceInput([self.vocab.convert(word) for word in l.strip().split()] + \
                                                      [self.vocab.convert(Vocab.ES_STR)]),
               self.iterate_filtered(filename, filter_ids))

  def freeze(self):
    self.vocab.freeze()
    self.vocab.set_unk(Vocab.UNK_STR)
    self.serialize_params["vocab"] = self.vocab

  def vocab_size(self):
    return len(self.vocab)

<<<<<<< HEAD
=======

>>>>>>> 5e36a33a
class ContVecReader(InputReader, Serializable):
  """
  Handles the case where sents are sequences of continuous-space vectors.

  We assume a list of matrices (sents) serialized as .npz (with numpy.savez_compressed())
  Sentences should be named arr_0, arr_1, ... (=np default for unnamed archives).
  We can index them as sents[sent_no][word_ind,feat_ind]
  """
  yaml_tag = u"!ContVecReader"

  def __init__(self):
    pass

  def read_sents(self, filename, filter_ids=None):
    npzFile = np.load(filename, mmap_mode=None if filter_ids is None else "r")
    npzKeys = sorted(npzFile.files, key=lambda x: int(x.split('_')[1]))
    if filter_ids is not None:
      npzKeys = [npzKeys[i] for i in filter_ids]
    for key in npzKeys:
      yield ArrayInput(npzFile[key])
    npzFile.close()

  def count_sents(self, filename):
    npzFile = np.load(filename, mmap_mode="r") # for counting sentences, only read the index
    l = len(npzFile.files)
    npzFile.close()
    return l

class IDReader(BaseTextReader, Serializable):
  """
  Handles the case where we need to read in a single ID (like retrieval problems)
  """
  yaml_tag = u"!IDReader"

  def __init__(self):
    pass

  def read_sents(self, filename, filter_ids=None):
    return map(lambda l: int(l.strip()), self.iterate_filtered(filename, filter_ids))

###### CorpusParser

class CorpusParser:
  """A class that can read in corpora for training and testing"""

  def read_training_corpus(self, training_corpus):
    """Read in the training corpus"""
    raise RuntimeError("CorpusParsers must implement read_training_corpus to read in the training/dev corpora")


class BilingualCorpusParser(CorpusParser, Serializable):
  """A class that reads in bilingual corpora, consists of two InputReaders"""

  yaml_tag = u"!BilingualCorpusParser"
  def __init__(self, src_reader, trg_reader, max_src_len=None, max_trg_len=None,
               max_num_train_sents=None, max_num_dev_sents=None, sample_train_sents=None):
    """
    :param src_reader: InputReader for source side
    :param trg_reader: InputReader for target side
    :param max_src_len: filter pairs longer than this on the source side
    :param max_src_len: filter pairs longer than this on the target side
    :param max_num_train_sents: only read the first n training sentences
    :param max_num_dev_sents: only read the first n dev sentences
    :param sample_train_sents: sample n sentences without replacement from the training corpus (should probably be used with a prespecified vocab)
    """
    self.src_reader = src_reader
    self.trg_reader = trg_reader
    self.max_src_len = max_src_len
    self.max_trg_len = max_trg_len
    self.max_num_train_sents = max_num_train_sents
    self.max_num_dev_sents = max_num_dev_sents
    self.sample_train_sents = sample_train_sents
    self.train_src_len, self.train_trg_len = None, None
    self.dev_src_len, self.dev_trg_len = None, None
    if max_num_train_sents is not None and sample_train_sents is not None: raise RuntimeError("max_num_train_sents and sample_train_sents are mutually exclusive!")

  def read_training_corpus(self, training_corpus):
    training_corpus.train_src_data = []
    training_corpus.train_trg_data = []
    if self.sample_train_sents:
      self.train_src_len = self.train_src_len or self.src_reader.count_sents(training_corpus.train_src)
      self.train_trg_len = self.train_trg_len or self.trg_reader.count_sents(training_corpus.train_trg)
      if self.train_src_len != self.train_trg_len: raise RuntimeError("training src sentences don't match trg sentences: %s != %s!" % (self.train_src_len, self.train_trg_len))
      self.sample_train_sents = int(self.sample_train_sents)
      filter_ids = np.random.choice(self.train_src_len, self.sample_train_sents, replace=False)
    elif self.max_num_train_sents:
      self.train_src_len = self.train_src_len or self.src_reader.count_sents(training_corpus.train_src)
      self.train_trg_len = self.train_trg_len or self.trg_reader.count_sents(training_corpus.train_trg)
      if self.train_src_len != self.train_trg_len: raise RuntimeError("training src sentences don't match trg sentences: %s != %s!" % (self.train_src_len, self.train_trg_len))
      filter_ids = list(range(min(self.max_num_train_sents, self.train_trg_len)))
    else:
      filter_ids = None
    src_train_iterator = self.src_reader.read_sents(training_corpus.train_src, filter_ids)
    trg_train_iterator = self.trg_reader.read_sents(training_corpus.train_trg, filter_ids)
    for src_sent, trg_sent in six.moves.zip_longest(src_train_iterator, trg_train_iterator):
      if src_sent is None or trg_sent is None:
        raise RuntimeError("training src sentences don't match trg sentences: %s != %s!" % (self.train_src_len or self.src_reader.count_sents(training_corpus.train_src), self.train_trg_len or self.trg_reader.count_sents(training_corpus.train_trg)))
      src_len_ok = self.max_src_len is None or len(src_sent) <= self.max_src_len
      trg_len_ok = self.max_trg_len is None or len(trg_sent) <= self.max_trg_len
      if src_len_ok and trg_len_ok:
        training_corpus.train_src_data.append(src_sent)
        training_corpus.train_trg_data.append(trg_sent)

    self.src_reader.freeze()
    self.trg_reader.freeze()

    training_corpus.dev_src_data = []
    training_corpus.dev_trg_data = []
    if self.max_num_dev_sents:
      self.dev_src_len = self.dev_src_len or self.src_reader.count_sents(training_corpus.dev_src)
      self.dev_trg_len = self.dev_trg_len or self.trg_reader.count_sents(training_corpus.dev_trg)
      if self.dev_src_len != self.dev_trg_len: raise RuntimeError("dev src sentences don't match trg sentences: %s != %s!" % (self.dev_src_len, self.dev_trg_len))
      filter_ids = list(range(min(self.max_num_dev_sents, self.dev_src_len)))
    else:
      filter_ids = None

    src_dev_iterator = self.src_reader.read_sents(training_corpus.dev_src, filter_ids)
    trg_dev_iterator = self.trg_reader.read_sents(training_corpus.dev_trg, filter_ids)
    for src_sent, trg_sent in six.moves.zip_longest(src_dev_iterator, trg_dev_iterator):
      if src_sent is None or trg_sent is None:
        raise RuntimeError("dev src sentences don't match target trg: %s != %s!" % (self.src_reader.count_sents(training_corpus.dev_src), self.dev_trg_len), self.trg_reader.count_sents(training_corpus.dev_trg))
      src_len_ok = self.max_src_len is None or len(src_sent) <= self.max_src_len
      trg_len_ok = self.max_trg_len is None or len(trg_sent) <= self.max_trg_len
      if src_len_ok and trg_len_ok:
        training_corpus.dev_src_data.append(src_sent)
        training_corpus.dev_trg_data.append(trg_sent)
<<<<<<< HEAD
=======

>>>>>>> 5e36a33a

###### Obsolete Functions

# TODO: The following doesn't follow the current API. If it is necessary, it should be retooled
# class MultilingualAlignedCorpusReader(object):
#     """Handles the case of reading TED talk files
#     """
#
#     def __init__(self, corpus_path, vocab=None, delimiter='\t', trg_token=True, bilingual=True,
#                  lang_dict={'src': ['fr'], 'trg': ['en']}, zero_shot=False, eval_lang_dict=None):
#
#         self.empty_line_flag = '__NULL__'
#         self.corpus_path = corpus_path
#         self.delimiter = delimiter
#         self.bilingual = bilingual
#         self.lang_dict = lang_dict
#         self.lang_set = set()
#         self.trg_token = trg_token
#         self.zero_shot = zero_shot
#         self.eval_lang_dict = eval_lang_dict
#
#         for list_ in self.lang_dict.values():
#             for lang in list_:
#                 self.lang_set.add(lang)
#
#         self.data = dict()
#         self.data['train'] = self.read_aligned_corpus(split_type='train')
#         self.data['test'] = self.read_aligned_corpus(split_type='test')
#         self.data['dev'] = self.read_aligned_corpus(split_type='dev')
#
#
#     def read_data(self, file_loc_):
#         data_list = list()
#         with open(file_loc_) as fp:
#             for line in fp:
#                 try:
#                     text = line.strip()
#                 except IndexError:
#                     text = self.empty_line_flag
#                 data_list.append(text)
#         return data_list
#
#
#     def filter_text(self, dict_):
#         if self.trg_token:
#             field_index = 1
#         else:
#             field_index = 0
#         data_dict = defaultdict(list)
#         list1 = dict_['src']
#         list2 = dict_['trg']
#         for sent1, sent2 in zip(list1, list2):
#             try:
#                 src_sent = ' '.join(sent1.split()[field_index: ])
#             except IndexError:
#                 src_sent = '__NULL__'
#
#             if src_sent.find(self.empty_line_flag) != -1:
#                 continue
#
#             elif sent2.find(self.empty_line_flag) != -1:
#                 continue
#
#             else:
#                 data_dict['src'].append(sent1)
#                 data_dict['trg'].append(sent2)
#         return data_dict
#
#
#     def read_sents(self, split_type, data_type):
#         return self.data[split_type][data_type]
#
#
#     def save_file(self, path_, split_type, data_type):
#         with open(path_, 'w') as fp:
#             for line in self.data[split_type][data_type]:
#                 fp.write(line + '\n')
#
#
#     def add_trg_token(self, list_, lang_id):
#         new_list = list()
#         token = '__' + lang_id + '__'
#         for sent in list_:
#             new_list.append(token + ' ' + sent)
#         return new_list
#
#     def read_aligned_corpus(self, split_type='train'):
#
#         split_type_path = os.path.join(self.corpus_path, split_type)
#         data_dict = defaultdict(list)
#
#         if self.zero_shot:
#             if split_type == "train":
#                 iterable = zip(self.lang_dict['src'], self.lang_dict['trg'])
#             else:
#                 iterable = zip(self.eval_lang_dict['src'], self.eval_lang_dict['trg'])
#
#         elif self.bilingual:
#             iterable = itertools.product(self.lang_dict['src'], self.lang_dict['trg'])
#
#         for s_lang, t_lang in iterable:
#                 for talk_dir in os.listdir(split_type_path):
#                     dir_path = os.path.join(split_type_path, talk_dir)
#
#                     talk_lang_set = set([l.split('.')[0] for l in os.listdir(dir_path)])
#
#                     if s_lang not in talk_lang_set or t_lang not in talk_lang_set:
#                         continue
#
#                     for infile in os.listdir(dir_path):
#                         lang = os.path.splitext(infile)[0]
#
#                         if lang in self.lang_set:
#                             file_path = os.path.join(dir_path, infile)
#                             text = self.read_data(file_path)
#
#                             if lang == s_lang:
#                                 if self.trg_token:
#                                     text = self.add_trg_token(text, t_lang)
#                                     data_dict['src'] += text
#                                 else:
#                                     data_dict['src'] += text
#
#                             elif lang == t_lang:
#                                 data_dict['trg'] += text
#
#         new_data_dict = self.filter_text(data_dict)
#         return new_data_dict
#
#
# if __name__ == "__main__":
#
#     # Testing the code
#     data_path = "/home/devendra/Desktop/Neural_MT/scrapped_ted_talks_dataset/web_data_temp"
#     zs_train_lang_dict={'src': ['pt-br', 'en'], 'trg': ['en', 'es']}
#     zs_eval_lang_dict = {'src': ['pt-br'], 'trg': ['es']}
#
#     obj = MultilingualAlignedCorpusReader(corpus_path=data_path, lang_dict=zs_train_lang_dict, trg_token=True,
#                                           eval_lang_dict=zs_eval_lang_dict, zero_shot=True, bilingual=False)
#
#
#     #src_test_list = obj.read_sents(split_type='test', data_type='src')
#     #trg_test_list = obj.read_sents(split_type='test', data_type='trg')
#
#     #print len(src_test_list)
#     #print len(trg_test_list)
#
#     #for sent_s, sent_t in zip(src_test_list, trg_test_list):
#     #    print sent_s, "\t", sent_t
#
#     obj.save_file("../ted_sample/zs_s.train", split_type='train', data_type='src')
#     obj.save_file("../ted_sample/zs_t.train", split_type='train', data_type='trg')
#
#     obj.save_file("../ted_sample/zs_s.test", split_type='test', data_type='src')
#     obj.save_file("../ted_sample/zs_t.test", split_type='test', data_type='trg')
#
#     obj.save_file("../ted_sample/zs_s.dev", split_type='dev', data_type='src')
#     obj.save_file("../ted_sample/zs_t.dev", split_type='dev', data_type='trg')<|MERGE_RESOLUTION|>--- conflicted
+++ resolved
@@ -36,11 +36,8 @@
   def get_padded_sent(self, token, pad_len):
     self.l.extend([token] * pad_len)
     return self
-<<<<<<< HEAD
   def __str__(self):
     return " ".join(six.moves.map(str, self.l))
-=======
->>>>>>> 5e36a33a
 
 class ArrayInput(Input):
   """
@@ -132,10 +129,6 @@
   def vocab_size(self):
     return len(self.vocab)
 
-<<<<<<< HEAD
-=======
-
->>>>>>> 5e36a33a
 class ContVecReader(InputReader, Serializable):
   """
   Handles the case where sents are sequences of continuous-space vectors.
@@ -262,10 +255,6 @@
       if src_len_ok and trg_len_ok:
         training_corpus.dev_src_data.append(src_sent)
         training_corpus.dev_trg_data.append(trg_sent)
-<<<<<<< HEAD
-=======
-
->>>>>>> 5e36a33a
 
 ###### Obsolete Functions
 
