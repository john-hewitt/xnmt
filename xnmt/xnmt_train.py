--- conflicted
+++ resolved
@@ -67,7 +67,7 @@
     elif args.trainer.lower() == "adam":
       self.trainer = dy.AdamTrainer(self.model, alpha = args.learning_rate)
     else:
-      raise RuntimeError("Unkonwn trainer {}".format(args.trainer))
+      raise RuntimeError("Unknown trainer {}".format(args.trainer))
     
     if args.lr_decay > 1.0 or args.lr_decay <= 0.0:
       raise RuntimeError("illegal lr_decay, must satisfy: 0.0 < lr_decay <= 1.0")
@@ -86,20 +86,10 @@
       print('Start training in minibatch mode...')
       self.batcher = Batcher.select_batcher(args.batch_strategy)(args.batch_size)
       if args.input_format == "contvec":
-<<<<<<< HEAD
-        self.batcher.pad_token = np.zeros(self.encoder.embedder.get_embed_dim())
-      self.train_src, self.train_trg = self.batcher.pack(self.train_src,
-                                                                             self.train_trg)
-      self.dev_src, self.dev_trg = self.batcher.pack(self.dev_src,
-                                                                         self.dev_trg)
-=======
-        assert self.train_corpus_source[0].nparr.shape[1] == self.input_embedder.emb_dim, "input embed dim is different size than expected"
+        assert self.train_src[0].nparr.shape[1] == self.input_embedder.emb_dim, "input embed dim is different size than expected"
         self.batcher.pad_token = np.zeros(self.input_embedder.emb_dim)
-      self.train_corpus_source, self.train_corpus_target = self.batcher.pack(self.train_corpus_source,
-                                                                             self.train_corpus_target)
-      self.dev_corpus_source, self.dev_corpus_target = self.batcher.pack(self.dev_corpus_source,
-                                                                         self.dev_corpus_target)
->>>>>>> 2e2b7321
+      self.train_src, self.train_trg = self.batcher.pack(self.train_src, self.train_trg)
+      self.dev_src, self.dev_trg = self.batcher.pack(self.dev_src, self.dev_trg)
       self.logger = BatchLossTracker(args.eval_every, self.total_train_sent)
 
   def create_model(self):
